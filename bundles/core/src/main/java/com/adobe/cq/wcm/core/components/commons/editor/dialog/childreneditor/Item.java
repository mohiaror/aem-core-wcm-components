/*~~~~~~~~~~~~~~~~~~~~~~~~~~~~~~~~~~~~~~~~~~~~~~~~~~~~~~~~~~~~~~~~~~~~~~~~~~~~~~
 ~ Copyright 2018 Adobe
 ~
 ~ Licensed under the Apache License, Version 2.0 (the "License");
 ~ you may not use this file except in compliance with the License.
 ~ You may obtain a copy of the License at
 ~
 ~     http://www.apache.org/licenses/LICENSE-2.0
 ~
 ~ Unless required by applicable law or agreed to in writing, software
 ~ distributed under the License is distributed on an "AS IS" BASIS,
 ~ WITHOUT WARRANTIES OR CONDITIONS OF ANY KIND, either express or implied.
 ~ See the License for the specific language governing permissions and
 ~ limitations under the License.
 ~~~~~~~~~~~~~~~~~~~~~~~~~~~~~~~~~~~~~~~~~~~~~~~~~~~~~~~~~~~~~~~~~~~~~~~~~~~~~*/
package com.adobe.cq.wcm.core.components.commons.editor.dialog.childreneditor;

import org.apache.sling.api.resource.Resource;
import org.apache.sling.api.resource.ValueMap;
import org.apache.sling.api.SlingHttpServletRequest;

import com.day.cq.i18n.I18n;
import com.day.cq.commons.jcr.JcrConstants;
import com.day.cq.wcm.api.components.Component;
import com.day.cq.wcm.api.components.ComponentManager;
import com.day.text.Text;

import java.util.Optional;

/**
 * Defines an {@code Item} class, used by the children editor {@code Editor} Sling Model.
 *
 * @since com.adobe.cq.wcm.core.components.commons.editor.dialog.childreneditor 1.0.0
 */
public class Item {

    protected String name;
    protected String value;
    protected String title;
    protected String iconName;
    protected String iconPath;
    protected String iconAbbreviation;

    /**
     * Name of the resource property that defines a panel title
     */
    String PN_PANEL_TITLE = "cq:panelTitle";

    /**
     * Name of the resource property that defines a component icon
     */
    String PN_ICON = "cq:icon";

    /**
     * Name of the resource property that defines a two letter component abbreviation
     */
    String PN_ABBREVIATION = "abbreviation";

    /**
     * Name of the resource property that defines a translation context for the component abbreviation
     */
    String PN_ABBREVIATION_I18N = "abbreviation_commentI18n";

    /**
     * Name of a component child node that defines an icon in PNG format
     */
    String NN_ICON_PNG = "cq:icon.png";

    /**
     * Name of a component child node that defines an icon in SVG format
     */
    String NN_ICON_SVG = "cq:icon.svg";

    public Item(SlingHttpServletRequest request, Resource resource) {
        String translationContext = null;
        String titleI18n = null;
        I18n i18n = new I18n(request);
        if (resource != null) {
            name = resource.getName();
<<<<<<< HEAD
            ValueMap vm = resource.adaptTo(ValueMap.class);
            if (vm != null) {
                String jcrTitle = vm.get(JcrConstants.JCR_TITLE, String.class);
                if (jcrTitle != null) {
                    value = vm.get(PN_PANEL_TITLE, jcrTitle);
                } else {
                    value = vm.get(PN_PANEL_TITLE, String.class);
                }
            }
=======
            ValueMap vm = resource.getValueMap();
            value = Optional.ofNullable(vm.get(PN_PANEL_TITLE, String.class))
                .orElseGet(() -> vm.get(JcrConstants.JCR_TITLE, String.class));
>>>>>>> bb9566fa
        }
        ComponentManager componentManager = request.getResourceResolver().adaptTo(ComponentManager.class);
        if (componentManager != null) {
            Component component = componentManager.getComponentOfResource(resource);
            if (component != null) {
                title = component.getTitle();
                titleI18n = i18n.getVar(title);
                if (title == null) {
                    title = Text.getName(component.getPath());
                }
            }
            while (component != null) {
                Resource res = component.adaptTo(Resource.class);
                if (res != null) {
                    ValueMap valueMap = res.getValueMap();
                    iconName = valueMap.get(PN_ICON, String.class);
                    if (iconName != null) {
                        break;
                    }
                    iconAbbreviation = valueMap.get(PN_ABBREVIATION, String.class);
                    if (iconAbbreviation != null) {
                        translationContext = valueMap.get(PN_ABBREVIATION_I18N, String.class);
                        break;
                    }
                    Resource png = res.getChild(NN_ICON_PNG);
                    if (png != null) {
                        iconPath = png.getPath();
                        break;
                    } else {
                        Resource svg = res.getChild(NN_ICON_SVG);
                        if (svg != null) {
                            iconPath = svg.getPath();
                            break;
                        }
                    }
                }
                component = component.getSuperComponent();
            }
        }

        if (iconAbbreviation != null && !"".equals(iconAbbreviation) && translationContext != null) {
            iconAbbreviation = i18n.getVar(iconAbbreviation, translationContext);
        } else if ((iconName == null && iconAbbreviation == null && iconPath == null) || "".equals(iconAbbreviation)) {
            // build internationalized abbreviation from title: Image >> Im
            iconAbbreviation = titleI18n == null ? title : titleI18n;

            if (iconAbbreviation.length() >= 2) {
                iconAbbreviation = iconAbbreviation.substring(0, 2);
            } else if (iconAbbreviation.length() == 1) {
                iconAbbreviation = String.valueOf(iconAbbreviation.charAt(0));
            }
        }
    }

    /**
     * Retrieves the node name of this children editor item.
     *
     * @return the {@code Item} name
     */
    public String getName() {
        return name;
    }

    /**
     * Retrieves the value ({@code jcr:title}) of this children editor item.
     *
     * @return the {@code Item} value
     */
    public String getValue() {
        return value;
    }

    /**
     * Retrieves the title (component name) of this children editor item.
     *
     * @return the {@code Item} title
     */
    public String getTitle() {
        return title;
    }

    /**
     * Retrieves the icon name of this children editor item.
     *
     * @return the {@code Item} icon name
     */
    public String getIconName() {
        return iconName;
    }

    /**
     * Retrieves the icon path of this children editor item.
     *
     * @return the {@code Item} icon path
     */
    public String getIconPath() {
        return iconPath;
    }

    /**
     * Retrieves the icon abbreviation of this children editor item.
     *
     * @return the {@code Item} icon abbreviation
     */
    public String getIconAbbreviation() {
        return iconAbbreviation;
    }

}<|MERGE_RESOLUTION|>--- conflicted
+++ resolved
@@ -77,21 +77,9 @@
         I18n i18n = new I18n(request);
         if (resource != null) {
             name = resource.getName();
-<<<<<<< HEAD
-            ValueMap vm = resource.adaptTo(ValueMap.class);
-            if (vm != null) {
-                String jcrTitle = vm.get(JcrConstants.JCR_TITLE, String.class);
-                if (jcrTitle != null) {
-                    value = vm.get(PN_PANEL_TITLE, jcrTitle);
-                } else {
-                    value = vm.get(PN_PANEL_TITLE, String.class);
-                }
-            }
-=======
             ValueMap vm = resource.getValueMap();
             value = Optional.ofNullable(vm.get(PN_PANEL_TITLE, String.class))
                 .orElseGet(() -> vm.get(JcrConstants.JCR_TITLE, String.class));
->>>>>>> bb9566fa
         }
         ComponentManager componentManager = request.getResourceResolver().adaptTo(ComponentManager.class);
         if (componentManager != null) {
