--- conflicted
+++ resolved
@@ -34,11 +34,7 @@
  *      version, is bound to this proxy component resource type.
  * </p>
  */
-<<<<<<< HEAD
-@Version("12.29.0")
-=======
 @Version("12.28.1")
->>>>>>> 4b152896
 package com.adobe.cq.wcm.core.components.models;
 
 import org.osgi.annotation.versioning.Version;