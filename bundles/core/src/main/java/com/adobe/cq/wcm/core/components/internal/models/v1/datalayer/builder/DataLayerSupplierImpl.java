--- conflicted
+++ resolved
@@ -525,6 +525,7 @@
      * @param supplier The language field value supplier.
      * @return This.
      */
+    @NotNull
     public DataLayerSupplierImpl setLanguage(@NotNull final Supplier<String> supplier) {
         this.languageSupplier = supplier;
         return this;
@@ -532,7 +533,6 @@
 
     @Override
     @NotNull
-<<<<<<< HEAD
     public Optional<Supplier<ContentFragmentData.ElementData[]>> getContentFragmentElements() {
         if (this.contentFragmentElementsSupplier != null) {
             return Optional.of(this.contentFragmentElementsSupplier);
@@ -548,7 +548,11 @@
      */
     public DataLayerSupplierImpl setContentFragmentElements(@NotNull final Supplier<ContentFragmentData.ElementData[]> supplier) {
         this.contentFragmentElementsSupplier = supplier;
-=======
+        return this;
+    }
+
+    @Override
+    @NotNull
     public Optional<Supplier<String>> getMode() {
         if (this.mode != null) {
             return Optional.of(this.mode);
@@ -559,7 +563,6 @@
     @NotNull 
     public DataLayerSupplierImpl setMode(@NotNull Supplier<String> supplier) {
         this.mode = supplier;
->>>>>>> c1c0f43b
         return this;
     }
 }