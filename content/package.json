{
    "name": "com.adobe.cq.core.wcm.components.content",
<<<<<<< HEAD
    "version": "2.13.3-SNAPSHOT",
=======
    "version": "2.13.5-SNAPSHOT",
>>>>>>> e03adcd3
    "description": "Adobe Experience Manager Core WCM Components Content Package",
    "license": "Apache-2.0",
    "private": false,
    "homepage": "https://github.com/adobe/aem-core-wcm-components",
    "repository": {
        "type": "git",
        "url": "https://github.com/adobe/aem-core-wcm-components"
    },
    "scripts": {
        "aemfed": "aemfed -e \"**/*___jb_+(old|tmp)___\" -w \"src/content/jcr_root/\"",
        "eslint": "eslint .",
        "eslint:fix": "eslint . --fix",
        "lint": "npm-run-all --parallel eslint stylelint",
        "stylelint": "stylelint '**/*.css' '**/*.less'",
        "stylelint:fix": "stylelint '**/*.css' '**/*.less' --fix",
        "sync-pom-version": "sync-pom-version",
        "build": "clientlib --verbose"
    },
    "devDependencies": {
        "aem-clientlib-generator": "^1.7.2",
        "aemfed": "^0.1.1",
        "eslint": "^4.19.1",
        "npm-run-all": "^4.1.5",
        "stylelint": "^9.10.1",
        "stylelint-config-recommended": "^2.1.0",
        "stylelint-selector-bem-pattern": "^2.0.0",
        "sync-pom-version-to-package": "^1.6.0"
    },
    "dependencies": {
        "@adobe/adobe-client-data-layer": "1.1.3"
    }
}<|MERGE_RESOLUTION|>--- conflicted
+++ resolved
@@ -1,10 +1,6 @@
 {
     "name": "com.adobe.cq.core.wcm.components.content",
-<<<<<<< HEAD
-    "version": "2.13.3-SNAPSHOT",
-=======
     "version": "2.13.5-SNAPSHOT",
->>>>>>> e03adcd3
     "description": "Adobe Experience Manager Core WCM Components Content Package",
     "license": "Apache-2.0",
     "private": false,
