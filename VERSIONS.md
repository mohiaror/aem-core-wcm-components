# Core Components Historical System Requirements

See below for a full list of system requirements for historical versions of the Core Components:

Core Components | Extension | AEM 6.5 | AEM 6.4 | AEM 6.3 | Java | Maven
----------------|-----------|---------|---------|---------|------|------
<<<<<<< HEAD
=======
[2.20.6](https://github.com/adobe/aem-core-wcm-components/releases/tag/core.wcm.components.reactor-2.20.6) | - | 6.5.13.0+ | - | - | 8, 11 | 3.3.9+
>>>>>>> b1e36ae3
[2.20.4](https://github.com/adobe/aem-core-wcm-components/releases/tag/core.wcm.components.reactor-2.20.4) | - | 6.5.13.0+ | - | - | 8, 11 | 3.3.9+
[2.20.2](https://github.com/adobe/aem-core-wcm-components/releases/tag/core.wcm.components.reactor-2.20.2) | - | 6.5.13.0+ | - | - | 8, 11 | 3.3.9+
[2.20.0](https://github.com/adobe/aem-core-wcm-components/releases/tag/core.wcm.components.reactor-2.20.0) | - | 6.5.13.0+ | - | - | 8, 11 | 3.3.9+
[2.19.2](https://github.com/adobe/aem-core-wcm-components/releases/tag/core.wcm.components.reactor-2.19.2) | - | 6.5.10.0+ |  -  |  -  | 8, 11 | 3.3.9+
[2.19.0](https://github.com/adobe/aem-core-wcm-components/releases/tag/core.wcm.components.reactor-2.19.0) | - | 6.5.10.0+ |  -  |  -  | 8, 11 | 3.3.9+
[2.18.8](https://github.com/adobe/aem-core-wcm-components/releases/tag/core.wcm.components.reactor-2.18.8) | - | 6.5.10.0+ |  -  |  -  | 8, 11 | 3.3.9+
[2.18.6](https://github.com/adobe/aem-core-wcm-components/releases/tag/core.wcm.components.reactor-2.18.6) | - | 6.5.10.0+ |  -  |  -  | 8, 11 | 3.3.9+
[2.18.0](https://github.com/adobe/aem-core-wcm-components/releases/tag/core.wcm.components.reactor-2.18.0) | - | 6.5.10.0+ |  -  |  -  | 8, 11 | 3.3.9+
[2.17.14](https://github.com/adobe/aem-core-wcm-components/releases/tag/core.wcm.components.reactor-2.17.14) | - | 6.5.6.0+ | 6.4.8.4+ |  -  | 8, 11 | 3.3.9+
[2.17.12](https://github.com/adobe/aem-core-wcm-components/releases/tag/core.wcm.components.reactor-2.17.12) | - | 6.5.6.0+ | 6.4.8.4+ |  -  | 8, 11 | 3.3.9+
[2.17.10](https://github.com/adobe/aem-core-wcm-components/releases/tag/core.wcm.components.reactor-2.17.10) | - | 6.5.6.0+ | 6.4.8.4+ |  -  | 8, 11 | 3.3.9+
[2.17.8](https://github.com/adobe/aem-core-wcm-components/releases/tag/core.wcm.components.reactor-2.17.8) | - | 6.5.6.0+ | 6.4.8.4+ |  -  | 8, 11 | 3.3.9+
[2.17.2](https://github.com/adobe/aem-core-wcm-components/releases/tag/core.wcm.components.reactor-2.17.2) | - | 6.5.6.0+ | 6.4.8.4+ |  -  | 8, 11 | 3.3.9+
[2.17.0](https://github.com/adobe/aem-core-wcm-components/releases/tag/core.wcm.components.reactor-2.17.0) | - | 6.5.6.0+ | 6.4.8.4+ |  -  | 8, 11 | 3.3.9+
[2.16.4](https://github.com/adobe/aem-core-wcm-components/releases/tag/core.wcm.components.reactor-2.16.4) | - | 6.5.5.0+ | 6.4.8.1+ |  -  | 8, 11 | 3.3.9+
[2.16.2](https://github.com/adobe/aem-core-wcm-components/releases/tag/core.wcm.components.reactor-2.16.2) | - | 6.5.5.0+ | 6.4.8.1+ |  -  | 8, 11 | 3.3.9+
[2.16.0](https://github.com/adobe/aem-core-wcm-components/releases/tag/core.wcm.components.reactor-2.16.0) | - | 6.5.5.0+ | 6.4.8.1+ |  -  | 8, 11 | 3.3.9+
[2.15.2](https://github.com/adobe/aem-core-wcm-components/releases/tag/core.wcm.components.reactor-2.15.2) | - | 6.5.5.0+ | 6.4.8.1+ |  -  | 8, 11 | 3.3.9+
[2.15.0](https://github.com/adobe/aem-core-wcm-components/releases/tag/core.wcm.components.reactor-2.15.0) | - | 6.5.5.0+ | 6.4.8.1+ |  -  | 8, 11 | 3.3.9+
[2.14.0](https://github.com/adobe/aem-core-wcm-components/releases/tag/core.wcm.components.reactor-2.14.0) | - | 6.5.5.0+ | 6.4.8.1+ |  -  | 8, 11 | 3.3.9+
[2.13.4](https://github.com/adobe/aem-core-wcm-components/releases/tag/core.wcm.components.reactor-2.13.4) | - | 6.5.5.0+ | 6.4.8.1+ |  -  | 8, 11 | 3.3.9+
[2.13.2](https://github.com/adobe/aem-core-wcm-components/releases/tag/core.wcm.components.reactor-2.13.2) | - | 6.5.5.0+ | 6.4.8.1+ |  -  | 8, 11 | 3.3.9+
[2.13.0](https://github.com/adobe/aem-core-wcm-components/releases/tag/core.wcm.components.reactor-2.13.0) | - | 6.5.5.0+ | 6.4.8.1+ |  -  | 8, 11 | 3.3.9+
[2.12.2](https://github.com/adobe/aem-core-wcm-components/releases/tag/core.wcm.components.reactor-2.12.2) | - | 6.5.5.0+ | 6.4.8.1+ |  -  | 8, 11 | 3.3.9+
[2.12.1](https://github.com/adobe/aem-core-wcm-components/releases/tag/core.wcm.components.reactor-2.12.1) | - | 6.5.5.0+ | 6.4.8.1+ |  -  | 8, 11 | 3.3.9+
[2.12.0](https://github.com/adobe/aem-core-wcm-components/releases/tag/core.wcm.components.reactor-2.12.0) | - | 6.5.5.0+ | 6.4.8.1+ |  -  | 8, 11 | 3.3.9+
[2.11.0](https://github.com/adobe/aem-core-wcm-components/releases/tag/core.wcm.components.reactor-2.11.0) | - | 6.5.5.0+ | 6.4.8.1+ |  -  | 8, 11 | 3.3.9+
[2.10.0](https://github.com/adobe/aem-core-wcm-components/releases/tag/core.wcm.components.reactor-2.10.0) | - | 6.5.5.0+ | 6.4.8.1+ |  - | 8, 11
[2.9.0](https://github.com/adobe/aem-core-wcm-components/releases/tag/core.wcm.components.reactor-2.9.0) | - | 6.5.4.0+ | 6.4.8.0+ |  - | 8, 11
[2.8.0](https://github.com/adobe/aem-core-wcm-components/releases/tag/core.wcm.components.reactor-2.8.0) | - | 6.5.0.0+ | 6.4.4.0+ | 6.3.3.4+ | 8, 11
[2.7.0](https://github.com/adobe/aem-core-wcm-components/releases/tag/core.wcm.components.reactor-2.7.0) | - | 6.5.0.0+ | 6.4.4.0+ | 6.3.3.4+ | 8, 11
[2.6.0](https://github.com/adobe/aem-core-wcm-components/releases/tag/core.wcm.components.reactor-2.6.0) | - | 6.5.0.0+ | 6.4.4.0+ | 6.3.3.4+ | 8, 11
[2.5.0](https://github.com/adobe/aem-core-wcm-components/releases/tag/core.wcm.components.reactor-2.5.0) | - | 6.5.0.0+ | 6.4.2.0+ | 6.3.3.0+ | 8, 11
[2.4.0](https://github.com/adobe/aem-core-wcm-components/releases/tag/core.wcm.components.reactor-2.4.0) | - | 6.5.0.0+ | 6.4.2.0+ | 6.3.3.0+ | 8, 11
[2.3.2](https://github.com/adobe/aem-core-wcm-components/releases/tag/core.wcm.components.reactor-2.3.2) | 1.0.12 | 6.5.0.0+ | 6.4.2.0+ | 6.3.3.0+ | 8
[2.3.0](https://github.com/adobe/aem-core-wcm-components/releases/tag/core.wcm.components.reactor-2.3.0) | 1.0.10 | - | 6.4.2.0+ | 6.3.3.0+ | 8
[2.2.2](https://github.com/adobe/aem-core-wcm-components/releases/tag/core.wcm.components.reactor-2.2.2) | 1.0.10 | - | 6.4.2.0+ | 6.3.3.0+ | 8
[2.2.0](https://github.com/adobe/aem-core-wcm-components/releases/tag/core.wcm.components.reactor-2.2.0) | 1.0.8 | - | 6.4.2.0+ | 6.3.3.0+ | 8
[2.1.0](https://github.com/adobe/aem-core-wcm-components/releases/tag/core.wcm.components.reactor-2.1.0) | 1.0.6 | - | 6.4.2.0+ | 6.3.3.0+ | 8
[2.0.6](https://github.com/adobe/aem-core-wcm-components/releases/tag/core.wcm.components.reactor-2.0.6), [2.0.8](https://github.com/adobe/aem-core-wcm-components/releases/tag/core.wcm.components.reactor-2.0.8) | 1.0.2, 1.0.4 | - | 6.4.0.0+ | 6.3.2.0+ | 8
[2.0.4](https://github.com/adobe/aem-core-wcm-components/releases/tag/core.wcm.components.reactor-2.0.4) | 1.0.0 | - | 6.4.0.0+ | 6.3.2.0+ | 8
[2.0.0](https://github.com/adobe/aem-core-wcm-components/releases/tag/core.wcm.components.reactor-2.0.0) | sandbox/preview | - | 6.4.0.0+ | 6.3.2.0+ | 8
[1.1.0](https://github.com/adobe/aem-core-wcm-components/releases/tag/core.wcm.components.reactor-1.1.0) | sandbox/preview | - | 6.4.0.0+ | 6.3.1.0+ | 8
[1.0.4](https://github.com/adobe/aem-core-wcm-components/releases/tag/core.wcm.components.reactor-1.0.4), [1.0.6](https://github.com/adobe/aem-core-wcm-components/releases/tag/core.wcm.components.reactor-1.0.6) | - | - | 6.4.0.0+ | 6.3.0.0+ | 8
[1.0.0](https://github.com/adobe/aem-core-wcm-components/releases/tag/core.wcm.components.reactor-1.0.0), [1.0.2](https://github.com/adobe/aem-core-wcm-components/releases/tag/core.wcm.components.all-1.0.2) | - | - | 6.4.0.0+ | 6.3.0.0+ | 7<|MERGE_RESOLUTION|>--- conflicted
+++ resolved
@@ -4,10 +4,7 @@
 
 Core Components | Extension | AEM 6.5 | AEM 6.4 | AEM 6.3 | Java | Maven
 ----------------|-----------|---------|---------|---------|------|------
-<<<<<<< HEAD
-=======
 [2.20.6](https://github.com/adobe/aem-core-wcm-components/releases/tag/core.wcm.components.reactor-2.20.6) | - | 6.5.13.0+ | - | - | 8, 11 | 3.3.9+
->>>>>>> b1e36ae3
 [2.20.4](https://github.com/adobe/aem-core-wcm-components/releases/tag/core.wcm.components.reactor-2.20.4) | - | 6.5.13.0+ | - | - | 8, 11 | 3.3.9+
 [2.20.2](https://github.com/adobe/aem-core-wcm-components/releases/tag/core.wcm.components.reactor-2.20.2) | - | 6.5.13.0+ | - | - | 8, 11 | 3.3.9+
 [2.20.0](https://github.com/adobe/aem-core-wcm-components/releases/tag/core.wcm.components.reactor-2.20.0) | - | 6.5.13.0+ | - | - | 8, 11 | 3.3.9+
