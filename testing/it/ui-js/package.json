--- conflicted
+++ resolved
@@ -1,10 +1,6 @@
 {
     "name": "com.adobe.cq.core.wcm.components.it.ui-js",
-<<<<<<< HEAD
-    "version": "2.13.0",
-=======
     "version": "2.13.1-SNAPSHOT",
->>>>>>> 20d9f1d2
     "description": "Adobe Experience Manager Core WCM Components UI End-to-End Tests",
     "license": "Apache-2.0",
     "private": false,
