<?xml version="1.0" encoding="UTF-8"?>
<!--~~~~~~~~~~~~~~~~~~~~~~~~~~~~~~~~~~~~~~~~~~~~~~~~~~~~~~~~~~~~~~~~~~~~~~~~~~~~
  ~ Copyright 2021 Adobe
  ~
  ~ Licensed under the Apache License, Version 2.0 (the "License");
  ~ you may not use this file except in compliance with the License.
  ~ You may obtain a copy of the License at
  ~
  ~     http://www.apache.org/licenses/LICENSE-2.0
  ~
  ~ Unless required by applicable law or agreed to in writing, software
  ~ distributed under the License is distributed on an "AS IS" BASIS,
  ~ WITHOUT WARRANTIES OR CONDITIONS OF ANY KIND, either express or implied.
  ~ See the License for the specific language governing permissions and
  ~ limitations under the License.
  ~~~~~~~~~~~~~~~~~~~~~~~~~~~~~~~~~~~~~~~~~~~~~~~~~~~~~~~~~~~~~~~~~~~~~~~~~~~-->
<project xmlns="http://maven.apache.org/POM/4.0.0" xmlns:xsi="http://www.w3.org/2001/XMLSchema-instance" xsi:schemaLocation="http://maven.apache.org/POM/4.0.0 http://maven.apache.org/xsd/maven-4.0.0.xsd">
    <modelVersion>4.0.0</modelVersion>

    <!-- ====================================================================== -->
    <!-- P A R E N T  P R O J E C T  D E S C R I P T I O N                      -->
    <!-- ====================================================================== -->
    <parent>
        <groupId>com.adobe.cq</groupId>
        <artifactId>core.wcm.components.parent</artifactId>
<<<<<<< HEAD
        <version>2.17.13-SNAPSHOT</version>
=======
        <version>2.17.15-SNAPSHOT</version>
>>>>>>> 26d97b84
        <relativePath>../../../parent/pom.xml</relativePath>
    </parent>


    <!-- ====================================================================== -->
    <!-- P R O J E C T   D E S C R I P T I O N                                  -->
    <!-- ====================================================================== -->
    <groupId>com.adobe.cq</groupId>
    <artifactId>core.wcm.components.it.e2e-selenium</artifactId>
<<<<<<< HEAD
    <version>2.17.13-SNAPSHOT</version>
=======
    <version>2.17.15-SNAPSHOT</version>
>>>>>>> 26d97b84
    <name>Adobe Experience Manager Core WCM Components Selenium Base Test Framework</name>

    <build>
        <pluginManagement>
            <plugins>
                <plugin>
                    <groupId>org.apache.maven.plugins</groupId>
                    <artifactId>maven-jar-plugin</artifactId>
                    <version>3.2.0</version>
                    <configuration>
                        <classesDirectory>${project.build.testOutputDirectory}</classesDirectory>
                    </configuration>
                </plugin>
                <plugin>
                    <groupId>org.apache.maven.plugins</groupId>
                    <artifactId>maven-surefire-plugin</artifactId>
                    <version>2.22.2</version>
                </plugin>
                <plugin>
                    <groupId>org.apache.maven.plugins</groupId>
                    <artifactId>maven-failsafe-plugin</artifactId>
                    <version>2.22.2</version>
                    <configuration>
                        <systemPropertiesFile>${system.properties.file}</systemPropertiesFile>
                    </configuration>
                </plugin>
                <plugin>
                    <groupId>com.adobe.granite.maven</groupId>
                    <artifactId>quickstart-maven-plugin</artifactId>
                    <version>1.6.1</version>
                </plugin>
                <plugin>
                    <groupId>org.apache.maven.plugins</groupId>
                    <artifactId>maven-assembly-plugin</artifactId>
                    <version>2.4</version>
                    <executions>
                        <execution>
                            <id>package-it-jar</id>
                            <phase>package</phase>
                            <goals>
                                <goal>single</goal>
                            </goals>
                            <configuration>
                                <descriptor>src/assembly/it-jar-with-dependencies.xml</descriptor>
                            </configuration>
                        </execution>
                        <execution>
                            <id>package-it-module</id>
                            <phase>package</phase>
                            <goals>
                                <goal>single</goal>
                            </goals>
                            <configuration>
                                <descriptor>src/assembly/it-module.xml</descriptor>
                            </configuration>
                        </execution>
                    </executions>
                </plugin>
            </plugins>
        </pluginManagement>

        <plugins>
            <!-- Create self-contained jar with dependencies -->
            <plugin>
                <groupId>org.apache.maven.plugins</groupId>
                <artifactId>maven-assembly-plugin</artifactId>
            </plugin>
            <plugin>
                <groupId>org.apache.maven.plugins</groupId>
                <artifactId>maven-jar-plugin</artifactId>
                <executions>
                    <execution>
                        <id>main-jar</id>
                        <phase>package</phase>
                        <goals>
                            <goal>jar</goal>
                        </goals>
                        <configuration>
                            <classifier>integrationtest</classifier>
                        </configuration>
                    </execution>
                </executions>
            </plugin>
            <plugin>
                <groupId>org.apache.rat</groupId>
                <artifactId>apache-rat-plugin</artifactId>
                <configuration>
                    <excludes combine.children="append">
                        <!-- exclude comparison files -->
                        <exclude>**/resources/*.txt</exclude>
                        <exclude>**/*.md</exclude>
                        <exclude>build/</exclude>
                    </excludes>
                </configuration>
            </plugin>
            <plugin>
                <groupId>org.apache.maven.plugins</groupId>
                <artifactId>maven-deploy-plugin</artifactId>
                <configuration>
                    <skip>true</skip>
                </configuration>
            </plugin>
        </plugins>
    </build>

    <properties>
        <cq.java.version>8</cq.java.version>
        <excludedGroups>failing,nested</excludedGroups>
        <granite.it.author.url>http://localhost:4502</granite.it.author.url>
        <granite.it.publish.url>http://localhost:4503</granite.it.publish.url>
    </properties>

    <profiles>
        <!-- Run every available integration test. -->
        <profile>
            <id>test-all</id>

            <build>
                <plugins>
                    <plugin>
                        <groupId>org.apache.maven.plugins</groupId>
                        <artifactId>maven-surefire-plugin</artifactId>
                    </plugin>
                    <plugin>
                        <groupId>org.apache.maven.plugins</groupId>
                        <artifactId>maven-failsafe-plugin</artifactId>
                        <version>3.0.0-M4</version>

                        <executions>
                            <execution>
                                <id>default-integration-test</id>
                                <goals>
                                    <goal>integration-test</goal>
                                </goals>
                                <configuration>
                                    <trimStackTrace>false</trimStackTrace>
                                    <systemPropertyVariables>
                                        <sling.it.configure.default.replication.agents>false
                                        </sling.it.configure.default.replication.agents>
                                        <com.sun.security.enableAIAcaIssuers>true</com.sun.security.enableAIAcaIssuers>
                                        <it.logintokenauth>true</it.logintokenauth>
                                        <granite.it.author.url>http://localhost:4502</granite.it.author.url>
                                        <granite.it.publish.url>http://localhost:4502</granite.it.publish.url>
                                        <excludedGroups>failing</excludedGroups>
                                        <sel.jup.recording>true</sel.jup.recording>
                                        <sel.jup.recording.video.screen.size>1920x1080</sel.jup.recording.video.screen.size>
                                        <sel.jup.recording.video.frame.rate>4</sel.jup.recording.video.frame.rate>
                                        <sel.jup.recording.when.failure>true</sel.jup.recording.when.failure>
                                        <sling.it.instances>1</sling.it.instances>
                                        <sling.it.instance.url.1>http://localhost:4502</sling.it.instance.url.1>
                                        <sling.it.instance.runmode.1>author</sling.it.instance.runmode.1>
                                        <sling.it.instance.adminUser.1>admin</sling.it.instance.adminUser.1>
                                        <sling.it.instance.adminPassword.1>admin</sling.it.instance.adminPassword.1>
                                        <sling.it.author.url>http://localhost:4502</sling.it.author.url>
                                    </systemPropertyVariables>
                                    <includes>
                                        <include>**/*IT.java</include>
                                        <include>**/*SST.java</include>
                                    </includes>
                                </configuration>
                            </execution>
                        </executions>
                    </plugin>
                    <plugin>
                        <groupId>org.apache.maven.plugins</groupId>
                        <artifactId>maven-assembly-plugin</artifactId>
                    </plugin>
                </plugins>
            </build>
        </profile>
        <profile>
            <!-- This is the release profile. -->
            <id>release</id>
            <activation>
                <activeByDefault>false</activeByDefault>
            </activation>
            <build>
                <plugins>
                    <plugin>
                        <groupId>org.apache.maven.plugins</groupId>
                        <artifactId>maven-jar-plugin</artifactId>
                        <executions>
                            <execution>
                                <id>empty-javadoc-jar</id>
                                <phase>package</phase>
                                <goals>
                                    <goal>jar</goal>
                                </goals>
                                <configuration>
                                    <classifier>javadoc</classifier>
                                </configuration>
                            </execution>
                            <execution>
                                <id>empty-sources-jar</id>
                                <phase>package</phase>
                                <goals>
                                    <goal>jar</goal>
                                </goals>
                                <configuration>
                                    <classifier>sources</classifier>
                                </configuration>
                            </execution>
                        </executions>
                    </plugin>
                </plugins>
            </build>
        </profile>
    </profiles>

    <!-- ====================================================================== -->
    <!-- D E P E N D E N C I E S                                                -->
    <!-- ====================================================================== -->
    <dependencies>
        <dependency>
            <groupId>com.adobe.cq</groupId>
            <artifactId>core.wcm.components.it.e2e-selenium-utils</artifactId>
            <version>${project.version}</version>
        </dependency>
        <dependency>
            <groupId>ch.qos.logback</groupId>
            <artifactId>logback-classic</artifactId>
            <version>1.2.3</version>
            <scope>test</scope>
        </dependency>
        <dependency>
            <groupId>com.adobe.cq</groupId>
            <artifactId>aem-cloud-testing-clients</artifactId>
            <version>0.7.0</version>
        </dependency>
        <dependency>
            <groupId>com.adobe.cq</groupId>
            <artifactId>aem-selenium-it-base</artifactId>
            <version>0.2.18</version>
        </dependency>
        <dependency>
            <groupId>org.apache.commons</groupId>
            <artifactId>commons-exec</artifactId>
            <version>1.3</version>
        </dependency>
    </dependencies>
</project><|MERGE_RESOLUTION|>--- conflicted
+++ resolved
@@ -23,11 +23,7 @@
     <parent>
         <groupId>com.adobe.cq</groupId>
         <artifactId>core.wcm.components.parent</artifactId>
-<<<<<<< HEAD
-        <version>2.17.13-SNAPSHOT</version>
-=======
         <version>2.17.15-SNAPSHOT</version>
->>>>>>> 26d97b84
         <relativePath>../../../parent/pom.xml</relativePath>
     </parent>
 
@@ -37,11 +33,7 @@
     <!-- ====================================================================== -->
     <groupId>com.adobe.cq</groupId>
     <artifactId>core.wcm.components.it.e2e-selenium</artifactId>
-<<<<<<< HEAD
-    <version>2.17.13-SNAPSHOT</version>
-=======
     <version>2.17.15-SNAPSHOT</version>
->>>>>>> 26d97b84
     <name>Adobe Experience Manager Core WCM Components Selenium Base Test Framework</name>
 
     <build>
