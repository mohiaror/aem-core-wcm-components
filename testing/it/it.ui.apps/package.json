{
    "name": "com.adobe.cq.core.wcm.components.it.ui.apps",
<<<<<<< HEAD
    "version": "2.22.7-SNAPSHOT",
=======
    "version": "2.22.9-SNAPSHOT",
>>>>>>> 9e1efd34
    "description": "Adobe Experience Manager Core WCM Components IT Immutable Content",
    "license": "Apache-2.0",
    "private": false,
    "homepage": "https://github.com/adobe/aem-core-wcm-components",
    "repository": {
        "type": "git",
        "url": "https://github.com/adobe/aem-core-wcm-components"
    },
    "scripts": {
        "sync-pom-version": "sync-pom-version"
    },
    "devDependencies": {
        "sync-pom-version-to-package": "^1.6.1"
    }
}<|MERGE_RESOLUTION|>--- conflicted
+++ resolved
@@ -1,10 +1,6 @@
 {
     "name": "com.adobe.cq.core.wcm.components.it.ui.apps",
-<<<<<<< HEAD
-    "version": "2.22.7-SNAPSHOT",
-=======
     "version": "2.22.9-SNAPSHOT",
->>>>>>> 9e1efd34
     "description": "Adobe Experience Manager Core WCM Components IT Immutable Content",
     "license": "Apache-2.0",
     "private": false,
